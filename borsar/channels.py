import numpy as np
from .utils import get_info


def get_ch_names(inst):
    '''Get channel names from mne object instance.

    Works both for Raw or Epochs but also for Info.
    '''
    import mne
    if isinstance(inst, mne.Info):
        return inst['ch_names']
    else:
        return inst.ch_names


def get_ch_pos(inst):
    '''Extract xyz position of channels from mne object instance.'''
    info = get_info(inst)
    chan_pos = [info['chs'][i]['loc'][:3] for i in range(len(info['chs']))]
    return np.array(chan_pos)


def find_channels(inst, names):
    '''Find channel indices by their names in mne object instance.'''
    one_name = False
    ch_names = get_ch_names(inst)
    if isinstance(names, str):
        one_name = True
    finder = (lambda val: ch_names.index(val)
              if val in ch_names else None)
    return finder(names) if one_name else list(map(finder, names))


def select_channels(inst, select='all'):
    '''
    Gives indices of channels selected by a text keyword.

    Parameters
    ----------
    inst : mne Raw | mne Epochs | mne Evoked | mne TFR | mne Info
        Mne object with `ch_names` and `info` attributes or just the mne Info
        object.
    select : str
        Can be 'all' or 'frontal'. If 'asy_' is prepended to the
        select string then selected channels are grouped by mirror positions
        on the x axis (left vs right).

    Returns
    -------
    selection : numpy int array or dict of numpy int arrays
        Indices of the selected channels. If 'asy_' was in the select string
        then selection is a dictionary of indices, where selection['left']
        gives channels on the left side of the scalp and selection['right']
        gives right-side homologues of the channels in selection['left'].
    '''
    if select == 'all':
        return np.arange(len(get_ch_names(inst)))
    elif 'asy' in select and 'all' in select:
        return homologous_pairs(inst)

    if 'frontal' in select:
        ch_pos = get_ch_pos(inst)
        frontal_idx = np.where(ch_pos[:, 1] > 0)[0]
        if 'asy' in select:
            hmlg = homologous_pairs(inst)
            sel = np.in1d(hmlg['left'], frontal_idx)
            return {side: hmlg[side][sel] for side in ['left', 'right']}
        else:
            return frontal_idx

<<<<<<< HEAD
    if select == 'asy_pairs':
        pairs = dict(left=['F3', 'F7'], right=['F4', 'F8'])
        selection = {k: find_channels(inst, pairs[k]) for k in pairs.keys()}
        if any(el is None for el in selection['left'] + selection['right']):
            # try EGI channels
            pairs = {'left': ['E12', 'E18'], 'right': ['E60', 'E58']}
            selection = {k: find_channels(inst, pairs[k])
                         for k in pairs.keys()}
        return selection

=======
>>>>>>> e0a0026d

def homologous_pairs(inst):
    '''
    Construct homologous channel pairs based on channel names or positions.

    Parameters
    ----------
    inst : mne object instance
        Mne object like mne.Raw or mne.Epochs.

    Returns
    -------
    selection: dict of {str -> list of int} mappings
        Dictionary mapping hemisphere ('left' or 'right') to array of channel
        indices.
    '''

    ch_names = get_ch_names(inst)
    ch_pos = get_ch_pos(inst)

    labels = ['right', 'left']
    selection = {l: list() for l in labels}
    has_1020_names = 'Cz' in ch_names and 'F3' in ch_names

    if has_1020_names:
        # find homologues by channel names
        left_chans = ch_pos[:, 0] < 0
        y_ord = np.argsort(ch_pos[left_chans, 1])[::-1]
        check_chans = [ch for ch in list(np.array(ch_names)[left_chans][y_ord])
                       if 'z' not in ch]

        for ch in check_chans:
            chan_base = ''.join([char for char in ch if not char.isdigit()])
            chan_value = int(''.join([char for char in ch if char.isdigit()]))

            if (chan_value % 2) == 1:
                # sometimes homologous channels are missing in the cap
                homologous_ch = chan_base + str(chan_value + 1)
                if homologous_ch in ch_names:
                    selection['left'].append(ch_names.index(ch))
                    selection['right'].append(ch_names.index(homologous_ch))
    else:
        # channel names do not come from 10-20 system
        # constructing homologues from channel position
        # (this will not work for digitized channel positions)
        left_chans = ch_pos[ch_pos[:, 0] < 0]
        y_ord = np.argsort(left_chans[:, 1])[::-1]
        left_chans = left_chans[y_ord]

        for idx, pos in enumerate(left_chans):
            inv_x = ch_pos[:, 0] == -pos[0]
            same_y = ch_pos[:, 1] == pos[1]
            found = np.where(inv_x & same_y)[0]
            if len(found) > 0:
                identical = (ch_pos == pos[np.newaxis, :]).all(axis=1)
                orig_idx = np.where(identical)[0][0]
                selection['left'].append(orig_idx)
                selection['right'].append(found[0])

    selection['left'] = np.array(selection['left'])
    selection['right'] = np.array(selection['right'])
    return selection<|MERGE_RESOLUTION|>--- conflicted
+++ resolved
@@ -69,19 +69,6 @@
         else:
             return frontal_idx
 
-<<<<<<< HEAD
-    if select == 'asy_pairs':
-        pairs = dict(left=['F3', 'F7'], right=['F4', 'F8'])
-        selection = {k: find_channels(inst, pairs[k]) for k in pairs.keys()}
-        if any(el is None for el in selection['left'] + selection['right']):
-            # try EGI channels
-            pairs = {'left': ['E12', 'E18'], 'right': ['E60', 'E58']}
-            selection = {k: find_channels(inst, pairs[k])
-                         for k in pairs.keys()}
-        return selection
-
-=======
->>>>>>> e0a0026d
 
 def homologous_pairs(inst):
     '''
